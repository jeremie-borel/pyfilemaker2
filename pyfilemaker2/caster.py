# -*- coding: utf-8 -*-
import datetime
import numbers

# from builtins import str

__all__ = ['default_cast_map']

FM_NUMBER = 'number'
FM_TEXT = 'text'
FM_DATE = 'date'
FM_TIME = 'time'
FM_TIMESTAMP = 'timestamp'


class TypeCast(object):
    """Type caster, get's initiated with the corresponding FmFieldData"""
    def __init__(self, fm_field, fm_meta):
        pass

    def __call__(self, value):
        return value


class NumberCast(TypeCast):
    def __call__(self, value):
        try:
            return float(value)
        except Exception:
            # return NaN
            return float('nan')


class TextCast(TypeCast):
    def __call__(self, value):
        if value:
            return value
        return ''


DummyCast = TextCast


class DateCast(TypeCast):
    def __init__(self, fm_field, fm_meta):
        self.pat = fm_meta.date_pattern

    def __call__(self, value):
        try:
            d = datetime.datetime.strptime(
                value,
                self.pat,
            )
            return d.date()
        except (ValueError, TypeError):
            return None


class TimeCast(TypeCast):
    def __init__(self, fm_field, fm_meta):
        self.pat = fm_meta.time_pattern

    def __call__(self, value):
        try:
            return datetime.datetime.strptime(
                value,
                self.pat,
            ).time()
        except (ValueError, TypeError):
            return None


class TimestampCast(TypeCast):
    def __init__(self, fm_field, fm_meta):
        self.pat = fm_meta.timestamp_pattern
        self.tz = fm_meta.server_timezone

    def __call__(self, value):
        try:
            d = datetime.datetime.strptime(
                value,
                self.pat,
            )
            if self.tz:
                d = self.tz.localize(d)
                d = self.tz.normalize(d)
            return d
        except (ValueError, TypeError):
            return None


class BackCast(object):
    """Cast from python to xml in do_edit or do_new or find arguments"""
    FM_DEFAULT_DATE = "%m/%d/%Y"
    FM_DEFAULT_TIME = "%H:%M:%S"
    FM_DEFAULT_TIMESTAMP = "%m/%d/%Y %H:%M:%S"

    def __init__(self, fm_server=None):
        """The :fm_server: object is passed at the initialisation of this class.
        It can be used to cast some field in a different way"""
        if fm_server:
            self.tz = fm_server.options['server_timezone']

    def __call__(self, field, value):
        if isinstance(value, datetime.datetime):
            # if server timezone is set and the datetime is aware:
            if self.tz and value.tzinfo is not None and value.tzinfo.utcoffset(value) is not None:
                if self.tz != value.tzinfo:
                    value = value.astimezone(self.tz)
            return value.strftime(self.__class__.FM_DEFAULT_TIMESTAMP)

<<<<<<< HEAD
        elif isinstance( value, datetime.date ):
            return value.strftime( self.__class__.FM_DEFAULT_DATE )

        elif isinstance( value, datetime.time ):
            return value.strftime( self.__class__.FM_DEFAULT_TIME )

        elif isinstance( value, bytes ):
=======
        elif isinstance(value, datetime.date):
            return value.strftime(self.__class__.FM_DEFAULT_DATE)
        elif isinstance(value, datetime.time):
            return value.strftime(self.__class__.FM_DEFAULT_TIME)
        try:
            # trying to decode byte string
>>>>>>> 737973ee
            return value.decode('utf8')

        elif isinstance( value, numbers.Number ):
            return value

        return str(value)




default_cast_map = {
    FM_NUMBER: NumberCast,
    FM_TEXT: TextCast,
    FM_DATE: DateCast,
    FM_TIME: TimeCast,
    FM_TIMESTAMP: TimestampCast,
}<|MERGE_RESOLUTION|>--- conflicted
+++ resolved
@@ -13,7 +13,7 @@
 FM_TIMESTAMP = 'timestamp'
 
 
-class TypeCast(object):
+class TypeCast:
     """Type caster, get's initiated with the corresponding FmFieldData"""
     def __init__(self, fm_field, fm_meta):
         pass
@@ -89,7 +89,7 @@
             return None
 
 
-class BackCast(object):
+class BackCast:
     """Cast from python to xml in do_edit or do_new or find arguments"""
     FM_DEFAULT_DATE = "%m/%d/%Y"
     FM_DEFAULT_TIME = "%H:%M:%S"
@@ -101,15 +101,14 @@
         if fm_server:
             self.tz = fm_server.options['server_timezone']
 
-    def __call__(self, field, value):
-        if isinstance(value, datetime.datetime):
+    def __call__( self, field, value ):
+        if isinstance( value, datetime.datetime ):
             # if server timezone is set and the datetime is aware:
             if self.tz and value.tzinfo is not None and value.tzinfo.utcoffset(value) is not None:
                 if self.tz != value.tzinfo:
                     value = value.astimezone(self.tz)
-            return value.strftime(self.__class__.FM_DEFAULT_TIMESTAMP)
+            return value.strftime( self.__class__.FM_DEFAULT_TIMESTAMP )
 
-<<<<<<< HEAD
         elif isinstance( value, datetime.date ):
             return value.strftime( self.__class__.FM_DEFAULT_DATE )
 
@@ -117,14 +116,6 @@
             return value.strftime( self.__class__.FM_DEFAULT_TIME )
 
         elif isinstance( value, bytes ):
-=======
-        elif isinstance(value, datetime.date):
-            return value.strftime(self.__class__.FM_DEFAULT_DATE)
-        elif isinstance(value, datetime.time):
-            return value.strftime(self.__class__.FM_DEFAULT_TIME)
-        try:
-            # trying to decode byte string
->>>>>>> 737973ee
             return value.decode('utf8')
 
         elif isinstance( value, numbers.Number ):
