
from urllib.parse import urlparse, urlencode

import requests
import logging
import copy
from re import compile
import queue
import threading
import time

from .metadata import FmMeta
from .errors import FmError
from .parser import parse
from .data import MutableDict
from .caster import BackCast


log = logging.getLogger(__name__)

__all__ = ['FmServer']


class FmServer():
    """
    Main class to interact with FM server instances.

    Note that all the static arguments can also be passed in the **kwargs from
    the FmServder.__init__'s method.

    Customize your FmServer instance:

    if you want to change the way numbers are cast (e.g. using , as a decimal separator)
    you can redefine the cast_map attribute:

    from caster import CommaDecimalNumberCast, FM_NUMBER

    class MyFmServer(FmServer):
        cast_map = { FM_NUMBER: CommaDecimalNumberCast }

    ...

    fm = MyFmServer()

    or you can pass the argument directly to the constructor:

    fm = FmServer(
        cast_map = { FM_NUMBER: CommaDecimalNumberCast }
    )
    """
    meta_class = FmMeta
    cast_map = None
    back_cast_class = BackCast
    # ! WARNING: Some FMS *require* the stream=True argument.
    request_kwargs = {
        'stream': True,
        'verify': True,
        'timeout': 25,
    }
    server_timezone = None
    # see _threaded_paginate function below.
    threaded_paginate = True
    GET_FILE_REGEX = compile(
        r'/fmi/xml/cnt/(?P<name>[,%\w\d.-]+)\.(?P<ext>[\w]+)[?]-'
    )

    def __init__(
        self,
        url='http://login:password@localhost/fmi/xml/fmresultset.xml',
        db='',
        layout='',
        debug=False,
        **kwargs
    ):
        o = urlparse(url)
        path = o.path
        if path == '/':
            path = None
        self.url = {
            'raw': o,
            'hostname': o.hostname,
            'username': o.username,
            'password': o.password,
            'scheme': o.scheme or 'http',
            'port': o.port or (443 if o.scheme == 'https' else 80),
            'path': path or '/fmi/xml/fmresultset.xml',
        }

        self.db = db
        self.layout = layout

        self.debug = debug
        self.fm_meta = None

        self.options = {}
        optkeys = (
            'meta_class',
            'back_cast_class',
            'cast_map',
            'request_kwargs',
            'server_timezone',
            'threaded_paginate',
        )
        for key in optkeys:
            if key in kwargs:
                base = getattr(self.__class__, key)
                # copying default value if the argument is a dict.
                if hasattr(base, 'update'):
                    self.options[key] = copy.copy(getattr(self.__class__, key))
                    self.options[key].update(kwargs[key])
                else:
                    self.options[key] = copy.copy(kwargs[key])
            else:
                self.options[key] = copy.copy(getattr(self.__class__, key))

    def get_db_names(self):
        """Returns the list of databases available through xml"""
        query = FmQuery(action='-dbnames', fm_server=self)
        stream = self._do_request(query)
        return tuple(v['DATABASE_NAME'] for v in stream)

    def get_layout_names(self):
        """Returns a tuple of all the available layouts in a db."""
        query = FmQuery(action='-layoutnames', fm_server=self)
        stream = self._do_request(query)
        return tuple(v['LAYOUT_NAME'] for v in stream)

    def get_script_names(self):
        """Retrurns a tuple of all the scripts"""
        query = FmQuery(action='-scriptnames', fm_server=self)
        stream = self._do_request(query)
        return tuple(v['SCRIPT_NAME'] for v in stream)

    def get_field_names(self):
        """Returns a tuple of all the fields accessible in the layout"""
        self.do_view()
        return tuple(self.fm_meta.fields.keys())

    def get_file(self, file_xml_uri, canonical_filename=True):
        """Fetches container data from an FM server

        e.g. on file mydb.fmp12, a layout 'my_layout' has a field 'join'
        of type container

            fm = FmServer(db='mydb', layout=my_layout)
            record = fm.do_find_any()
            name, extension, data = fm.get_file(record['join'])
            out = open("{}.{}".format(name, extension), 'w')
            out.write(data)
            out.close()

        if :canonical_filename: is True, the filename and file extension must
        match the regexp pattern below. Otherwise filename and file_extension
        are empty strings.
        """
        file_name = ""
        file_extension = ""
        if canonical_filename:
            find = FmServer.GET_FILE_REGEX.match(file_xml_uri)
            if not find:
                raise FmError(code=700)

            file_name = find.group('name')
            file_extension = find.group('ext')
        file_binary = self._do_request(is_file=True, query=file_xml_uri)
        return (file_name, file_extension, file_binary)

    def do_script(self, script_name, param=None, return_all=True):
        """
        Triggers the excution of script :script_name: on the FM server.
        Note that a script always returns the results from the layout with
        findall.

        Returns an iterator.

        If you do not need the found results, you may set :return_all: to False
        in which case only the first result will be returned by the xml.

        Moreover, note that when executing

          result = fm.do_script('myname')

        the script is executed but the returned result are not yet parsed. This
        occurs only when one evaluates the generator, e.g.

          for item in result:
              ...

        if :param: is not None, it is passed as argument to the FM server. If
        you need multiple arguments, concatenate them in python into a single
        one and split them back in the FM script.
        """
        query = FmQuery(action='-findall', fm_server=self)
        if not return_all:
            query.pre_find(max=1)

        query.add_args(name='-script', value=script_name)
        if param:
            query.add_param(name='-script.param', value=param)

        stream = self._do_request(query)
        return stream

    def do_script_after(self, func, func_kwargs={}, script_name='', params=None):
        raise NotImplementedError("not yet implemented")

    def fetched_records_number(self, safe=True):
        """Returns the number of result in the resultset

        ATM available only once the first result has been parsed, not before.
        """
        try:
            return self.fm_meta.fetch_count
        except AttributeError:
            if safe:
                return -1
            raise AttributeError("Resultset has not been evaluated yet.")

    def total_records_number(self, safe=True):
        """
        Returns the number of result that would be returned in a do_find_all
        request.

        Available only once the first result has been parsed, not before. E.g.

          fm = FmServer(...)
          fm.do_find_any()     # queries and parses the resultset
          fm.total_records_number()
        """
        try:
            return self.fm_meta.total_count
        except AttributeError:
            if safe:
                return -1
            raise AttributeError("Resultset has not been evaluated yet.")

    def do_find_query(self, query_dict, skip=None, max=None, sort=[], paginate=None):
        """
        Allows to do more complex queries than do_find.

        Operators in the Django like syntax like size__gt=22 are not possible
        in this mode but one can still use FM operators using e.g. 'size'='>22'

        # search for blue color houses:
        fm.do_find_query({'color':'blue'})

        # search for blue colored OR big houses:
        fm.do_find_query({'color':'blue', 'size':'big'})

        # search for houses with ids either 1 or 2
        # note that the syntax "where id IN [1,2,...]" does not exist in FMS so
        # these kind of query are effectively evaluated as successive OR.
        fm.do_find_query({'id':[1,2]})

        # search for id = 1 or 2 or color=blue
        fm.do_find_query({'id':[1,2], 'color':'blue'})

        # each argument must be though as an FMS research and thus can be
        # negated (omit records) with a '!' in front of it.
        # search for id = 1 or 2 or color!=blue
        fm.do_find_query({'id':[1,2], '!color':'blue'})

        # Doing AND queries requires to nest the parameters:
        # search for 'blue' AND 'big' houses
        fm.do_find_query({
            '1': {'color':'blue','size':'big'},
        })
        # note that the key '1' is arbitrary, it is not even sent to the xml.
        # Furthermore, in this form, search values (e.g. 'blue') must be single
        # values. They cannot be arrays like in the previous example.

        # search for (color='blue' AND size='big') OR stairs=0 houses
        fm.do_find_query({
            '1': {'color':'blue','size':'big'},
            '2': {'stairs':0},
        })

        # coumpound queries can be negated but then their order matters, hence
        # one should use a collections.OrderedDict instead of a dict. To fully
        # understand the logic here, test on a FM table manually...
        # search for ('blue' AND 'big') excluding houses with stairs=1.
        fm.do_find_query( OrderedDict([
            ('1', {'color':'blue','size':'big'}),
            ('!2': {'stairs':1}),
        ]))

        # search for houses not with stairs=1 (e.g. stairs!=1) OR (color='blue'
        # AND size='big')
        fm.do_find_query( OrderedDict([
            ('!2', {'stairs':1}),
            ('1', {'color':'blue','size':'big'}),
        ]))
        """
        count = 1
        query_list = []
        query_values = []

        for key, value in query_dict.items():
            # test whether the request is negated.
            neg = ''
            if key.startswith('!'):
                neg = '!'
                key = key[1:]

            # a dict means neasted AND queries
            if isinstance(value, (dict, )):
                # all the queries that will be ANDed
                sub_query_list = []
                for sub_key, sub_value in value.items():
                    sub_query_list.append(f'q{count}')
                    query_values.append([f'-q{count}', sub_key])
                    query_values.append([f'-q{count}.value', sub_value])
                    count += 1
                query_list.append('{}({})'.format(
                    neg,
                    ",".join(sub_query_list)
                ))

            # the value is a tuple, do an OR or all the arguments
            elif isinstance(value, (tuple, list, set)):
                for sub_value in value:
                    query_list.append(f'{neg}(q{count})')
                    query_values.append([f'-q{count}', key])
                    query_values.append(
                        [f'-q{count}.value', sub_value])
                    count += 1
            else:
                query_list.append(f'{neg}(q{count})')
                query_values.append([f'-q{count}', key])
                query_values.append([f'-q{count}.value', value])
                count += 1

        query = FmQuery(action='-findquery', fm_server=self)
        query.pre_find(sort=sort, skip=skip, max=max)
        query.add_args('-query', ";".join(i for i in query_list))
        for k, v in query_values:
            query.add_param(k, v, parse_operator=False)

        stream = self._do_request(query, paginate=paginate)
        return stream

    def do_find(self, what={}, sort=[], skip=None, max=None, lop='AND', paginate=None, **kwargs):
        """Performs a find query on the FM server

        search criterions can be specified through the :what: parameters or
        through the kwargs arguments. The two forms can be combined. The
        :kwargs: forms as precedence.

        # e.g.
        fm = FmServer( db='thedb', layout='layout_name')

        # search for records with field 'id' equals 4
        fm.do_find({'id':4})
        # or
        fm.do_find(id=4)

        # all arguments search criterions are combined either through
        # AND (default) or through OR depending on the :lop: value.
        # E.g. search for id=4 or color='blue'
        fm.do_find(id=4, color='blue', lop='or')

        # operators can be specified in the fields name, e.g.
        # search for id>4
        fm.do_find(id__gt=4)
        # in this syntax the operators are one of
        #   __gt,
        #   __gte,
        #   __lt,
        #   __lte,
        #   __endswith,
        #   __beginswith,
        #   __equals,
        #   __contains,
        #   __does_not_contains,

        # Operators can also be specified in the field value. In the latter
        # case, the FMP syntax must be used (see the FM doc for those) e.g.
        fm.do_find(id='4...77')   # for ids in the range 4 to 77. Or
        fm.do_find(id='>4')       # for ids bigger than 4.
        fm.do_find(id='==')       # for records with no id.

        # Note that by default (no operator specified), The FM server assumes a
        # __beginswith operator for string data and a __equals for numeric
        # data.  Which means that
        fm.do_find(id=4)
        # will match id=4 but also id=47 if the 'id' field is defined as a
        # string but not if it is defined as a number. Worse, if your 'id'
        # field is numeric but it contains something like '4ac', it will match
        # the query and the default type caster of this library will convert it
        # to 'nan' (the object 'not a number')

        :sort: argument can contain a list of sort fields. E.g.
        # to sort first by id and a second sort criterion by date in decreasing
        # order:
        fm.do_find(id__gt=4, sort=['id', '-date'])
        # another equivalent syntax is:
        fm.do_find(id__gt=4, sort=[('id','ascend'), ('date','descend')])

        """
        query = FmQuery(action='-find', fm_server=self)
        query.pre_find(sort=sort, skip=skip, max=max, lop=lop)
        for key, value in what.items():
            query.add_param(key, value)
        for key, value in kwargs.items():
            query.add_param(key, value)
        stream = self._do_request(query, paginate=paginate)
        return stream

    def do_find_all(self, sort=[], skip=None, max=None, paginate=None):
        """Finds all records in the layout."""
        query = FmQuery(action='-findall', fm_server=self)
        query.pre_find(sort=sort, skip=skip, max=max)
        stream = self._do_request(query, paginate=paginate)
        return stream

    def do_find_any(self, what={}, sort=[], lop='AND', **params):
        """Finds all records in the layout."""
        query = FmQuery(action='-findany', fm_server=self)
        query.pre_find(sort=sort, lop=lop)
        stream = tuple(self._do_request(query))
        if stream and len(stream) > 0:
            return stream[0]
        return []

    def do_delete(self, what, error_if_missing=True):
        """
        Deletes the record identified by the rec-id attribute of the xml
        E.g.
        # if one knows the rec-id attribute:
        fm = FmServer(...)
        fm.do_delete(what=34)

        # or explicitely deletes a record:
        fm = FmServer(...)
        results = fm.do_find(id=22)
        record = tuple(results)[0]
        fm.do_delete(what=record)

        if :error_is_missing: is True it raises an error FmError(code=101)
        when the specified record did not exist.
        """
        recid = None
        if hasattr(what, 'record_id'):
            recid = what.record_id
        else:
            recid = what
        query = FmQuery(action='-delete', fm_server=self)
        query.add_args(name='-recid', value=recid)
        # force parsing
        try:
            tuple(self._do_request(query))
        except FmError as e:
            if e.code == 101:
                if not error_if_missing:
                    return None
            raise e.raise_with_traceback()

    def do_edit(self, what=None, **kwargs):
        """
        Edits a record.
        Trick to editate multi value fields:

        fm.do_edit(what={'record_id':rec.record_id, 'dataC(3)':'bijour'})

        """
        query = FmQuery(action='-edit', fm_server=self)
        self._parse_what_and_kwargs(
            what=what,
            kwargs=kwargs,
            query=query
        )
        tuple(self._do_request(query))

    def do_new(self, what=None, **kwargs):
        """Create a new record, :new: is a dict with fields value pairs.
        One can also use :kwargs: to specify fields' value."""
        query = FmQuery(action='-new', fm_server=self)
        self._parse_what_and_kwargs(
            what=what,
            kwargs=kwargs,
            query=query
        )
        tuple(self._do_request(query))

    def do_view(self):
        """Executes the -view action. I.e. it returns the metadata of a given
        layout with an empty recordset.
        """
        query = FmQuery(action='-view', fm_server=self)
        tuple(self._do_request(query))

    def do_dup(self, what={}):
        """Duplicates the given record. :what: can be a
        data.MutableDict or a record-id.
        """
        query = FmQuery(action='-dup', fm_server=self)
        if isinstance(what, MutableDict):
            query.add_args(name='-recid', value=what.record_id)
            query.add_args(name='-modid', value=what.mod_id)
        else:
            query.add_args(name='-recid', value=what)
        tuple(self._do_request(query))

    def _parse_what_and_kwargs(self, query, what, kwargs):
        if isinstance(what, MutableDict):
            query.add_args(name='-recid', value=what.record_id)
            query.add_args(name='-modid', value=what.mod_id)

            for key in what.changed_keys():
                if isinstance(what[key], MutableDict):
                    m = (
                        f"Can't handle editing of related parameters '{key}' "
                        "(e.g table2::fieldX). Skipping it."
                    )
                    raise ValueError(m)
                if isinstance(what[key], (list, tuple, set)):
                    m = (
                        f"Can't set multivalue field '{key}'. See the "
                        "documentation of do_edit for a workaround"
                    )
                    raise ValueError(m)

                query.add_param(
                    name=key,
                    value=what[key],
                    parse_operator=False,
                )
        elif isinstance(what, dict):
            # if what is a dict, push all arguments into kwargs as
            # kwargs values must take precedence (could be changed one day ?)
            args = copy.copy(what)
            args.update(kwargs)
            kwargs = args

        if 'record_id' in kwargs:
            query.add_args(name='-recid', value=kwargs.pop('record_id'))
            if 'mod_id' in kwargs:
                query.add_args(name='-modid', value=kwargs.pop('mod_id'))

        for key, value in kwargs.items():
            query.add_param(name=key, value=value)

    def _build_url(self):
        tmpl = "{scheme}://{hostname}:{port}{path}"
        return tmpl.format(**self.url)

    def _build_file_url(self, xml_req):
        """Builds url for fetching the files from FM."""
        return '{scheme}://{hostname}:{port}{xml_req}'.format(
            xml_req=xml_req,
            **self.url
        )

    def _do_request(self, query, is_file=False, paginate=None):
        if is_file:
            url = self._build_file_url(xml_req=query)
        else:
            url = self._build_url()
            url = url + '?' + query.format()

        if paginate and not is_file:
            if '-skip' in query.args or '-max' in query.args:
                raise AttributeError(
                    "Can't specify a skip or a max value in pagination mode."
                )
            if self.options['threaded_paginate']:
                return _threaded_paginate(
                    fm_server=self,
                    query=query,
                    page_size=paginate
                )
            else:
                return _paginate(
                    fm_server=self,
                    query=query,
                    page_size=paginate
                )

        if self.debug:
            log.info("FmServer({})".format(url))
            if not is_file:
                for item in query.request:
                    log.info("  {}".format(item))

        resp = requests.get(
            url=url,
            auth=(self.url.get('username', ''), self.url.get('password', '')),
            **self.options['request_kwargs']
        )
        # does this breaks streamed response ?
        resp.raise_for_status()

        if is_file:
            return resp.content

        # storing the fm_meta objects for later use
        self.fm_meta = self.options['meta_class'](
            cast_map=self.options['cast_map'],
            server_timezone=self.options['server_timezone'],
        )
        self.fm_meta.query = query
        # parse returns a generator, so no try catch can be done here.
        return parse(
            stream=resp.raw,
            fm_meta=self.fm_meta,
        )


class FmQuery():
    """This class is internal to FmServer. It is used to define the arguements
    that can or must be passed with a given action and it formats and casts
    theses arguments before building a request url."""
    _scripts = [
        '-script', '–script.param', '-script.prefind', '-script.prefind.param',
        '-script.presort', '–script.presort.param'
    ]
    _layr = ['-lay.response']
    _finds = ['-recid', '-lop', '-op', '-max',
              '-skip', '-sortorder', '-sortfield']

    actions = {
        '-dbnames': {
            'required': [],
            'optional': [],
            'params': False,
        },
        '-delete': {
            'required': ['-db', '-lay', '-recid'],
            'optional': _layr + _scripts,
            'params': False,
        },
        '-dup': {
            'required': ['-db', '-lay', '-recid'],
            'optional': ['–relatedsets.max'] + _scripts,
            'params': False,
        },
        '-edit': {
            'required': ['-db', '-lay', '-recid'],
            'optional': [
                '-modid',
                '-lay.response',
                '–delete.related',
                '–relatedsets.max'
            ] + _scripts,
            'params': True,
        },
        '-find': {
            'required': ['-db', '-lay'],
            'optional': ['–relatedsets.max'] + _layr + _finds + _scripts,
            'params': True,
        },
        '-findall': {
            'required': ['-db', '-lay'],
            'optional': _layr + _finds + _scripts,
            'params': True,
        },
        '-findany': {
            'required': ['-db', '-lay'],
            'optional': _layr + _finds + _scripts,
            'params': True,
        },
        '-findquery': {
            'required': ['-db', '-lay', '-query'],
            'optional': [
                '-max', '-skip', '-sortorder', '-sortfield'
            ] + _layr + _scripts,
            'params': True,
        },
        '-layoutnames': {
            'required': ['-db'],
            'optional': [],
            'params': False,
        },
        '-new': {
            'required': ['-db', '-lay'],
            'optional': ['–relatedsets.max'] + _layr + _scripts,
            'params': True,
        },
        '-scriptnames': {
            'required': ['-db'],
            'optional': [],
            'params': False,
        },
        '-view': {
            'required': ['-db', '-lay'],
            'optional': _scripts,
            'params': False,
        },
    }

    _operators = {
        'endswith': 'ew',
        'beginswith': 'bw',
        'equals': 'eq',
        'contains': 'cn',
        'does_not_contains': 'neq',
        'gt': 'gt',
        'gte': 'gte',
        'lt': 'lt',
        'lte': 'lte',
    }

    def __init__(self, action=None, fm_server=None):
        if action not in self.__class__.actions:
            raise FmError("Invalid action name ({})".format(action))
        self.fm_server = fm_server
        self.action = action
        self.grammar = self.__class__.actions[self.action]
        self.args = {
            '-db': self.fm_server.db,
            '-lay': self.fm_server.layout,
        }
        self._params = []
        self.back_cast = None

    def set_max(self, value):
        try:
            _max = int(value)
        except ValueError:
            raise FmError("Max value must be a number (got {})".format(value))
        if _max < 0:
            raise FmError("Max value must be positive (got {})".format(_max))
        self.args['-max'] = _max

    def set_skip(self, value):
        try:
            _skip = int(value)
        except ValueError:
            raise FmError("Skip value must be a number (got {})".format(value))
        if _skip < 0:
            raise FmError("Skip value must be positive (got {})".format(_skip))
        self.args['-skip'] = _skip

    def add_sort_params(self, sort):
        for i, item in enumerate(sort):
            if isinstance(item, str):
                field = item
                sort_order = 'ascend'
                if field[0] == '-':
                    field = field[1:]
                    sort_order = 'descend'
            else:
                field, sort_order = item

            if sort_order == '<':
                sort_order = 'ascend'
            elif sort_order == '>':
                sort_order = 'descend'
            self._params.append(('-sortfield.{}'.format(i+1), field))
            if sort_order:
                self._params.append(('-sortorder.{}'.format(i+1), sort_order))

    def pre_find(self, sort=[], skip=None, max=None, lop='AND'):
        """This function will process attributtes for all -find* commands."""
        self.add_sort_params(sort)
        if skip:
            self.set_skip(skip)
        if max:
            self.set_max(max)
        if lop:
            if lop.lower() not in ['and', 'or']:
                raise FmError(
                    'Unsupported logical operator '
                    '(not one of "and" or "or").'
                )
            self.args['-lop'] = lop.lower()

    def add_args(self, name, value):
        self.args[name] = value

    def add_param(self, name, value, parse_operator=True):
        """Adds a database parameter"""

        # finding the table and operator parts if any
        parts = name.split('__')
        op = None
        if (
            parse_operator and
            len(parts) > 1 and
            parts[-1] in self.__class__._operators
        ):
            op = self.__class__._operators[parts[-1]]
            parts = parts[:-1]

        field = '::'.join(parts)

        # the value is casted back before being re-injected into xml.
        if not self.back_cast:
            bc = self.fm_server.options['back_cast_class']
            self.back_cast = bc(fm_server=self.fm_server)
        casted_value = self.back_cast(field=field, value=value)

        self._params.append((field, casted_value))
        if op:
            self._params.append(("{}.op".format(field), op))

    def is_allowed(self, name):
        self.grammar = self.__class__.actions[self.action]
        if name in self.grammar.required or name in self.grammar.optional:
            return True
        return False

    def format(self):
        if not self.action:
            raise FmError("Empty action name")
        request = []
        args = copy.copy(self.args)
        params = copy.copy(self._params)
        for key in self.grammar['required']:
            if key not in args:
                raise ValueError(
                    "A required argument ({}) is not present for action {}"
                    .format(key, self.action)
                )

            value = args.pop(key)
            if not value:
                raise ValueError(
                    f"A required argument ({key}) is empty ({value})"
                )
            request.append((key, value))

        if self.grammar['params']:
            for key, value in params:
                request.append((key, value))

        for key in self.grammar['optional']:
            if key in args:
                request.append((key, args.pop(key)))

        request.append((self.action, ''))
        self.request = request

        return urlencode(request, doseq=False)


def _paginate(fm_server, query, page_size, current=0):
    fm_server_copy = copy.copy(fm_server)
    query = copy.copy(query)

    query.set_skip(current)
    query.set_max(page_size)
    for item in fm_server_copy._do_request(
        query,
        is_file=False,
        paginate=None
    ):
        fm_server.fm_meta = fm_server_copy.fm_meta
        yield item

    N = fm_server_copy.fetched_records_number()
    if N < page_size:
        return

    del fm_server_copy

    for item in _paginate(
        fm_server,
        query,
        page_size,
        current=current+page_size
    ):
        yield item


def _threaded_paginate(fm_server, query, page_size):
    """
    Instead of 'classic' pagination, we launch a thread that only fetchs the
    data and fills a queue.Queue objects. The main loop consumes the queue and
    looks like an iterator over the returned item.

    The advantage comes when processing the objects retrieved from FMS takes
    some IO time (like storing them in a DB.). In this case, the fetching can
    occur in parallel. Note that for light FMS objects this pagination may be
    worse than the classical one.

    Note that the queries fetching the FMS objects are still done one after the
    other as it is launched by the same thread. The FIFO queue ensures the
    processing order is preserved.
    """

    def _data_fetcher(fm_server, query, page_size, current, share_mem):
        """"
        Procuces a recursive call to do_request for the next :page_size: object
        and always fills the result into share_mem['data'] then notifies the
        waiting threads.
        """
        # simply copy the fm_server objects and query.
        fm_server_copy = copy.copy(fm_server)
        query = copy.copy(query)
        query.set_skip(current)
        query.set_max(page_size)
<<<<<<< HEAD
        try:
            for item in fm_server_copy._do_request(query, is_file=False, paginate=None):
                fm_server.fm_meta = fm_server_copy.fm_meta
                # push data into queue.Queue object
                share_mem['data'].put(item)
        except requests.ConnectionError as e:
            share_mem['end-of-job'] = True
            log.info("Failed to establish a connection.")
            return
        except Exception as e:
            # any type of exception, we must mark the thread as ended.
            share_mem['end-of-job'] = True
            log.info("Failed to establish a connection.")
            log.exception(e)
            return
=======
        for item in fm_server_copy._do_request(
            query,
            is_file=False,
            paginate=None
        ):
            fm_server.fm_meta = fm_server_copy.fm_meta
            # push data into queue.Queue object
            share_mem['data'].put(item)
>>>>>>> 3c9f3356

        N = fm_server_copy.fetched_records_number()
        share_mem['total'] += N
        if N < page_size:
            # flags the fact that we are done processing.
            share_mem['end-of-job'] = True

            # wait here until all data are processed in the queue
            share_mem['data'].join()
            log.info("Downloaded {} items from FMS {}:{}".format(
                share_mem['total'],
                fm_server_copy.db,
                fm_server_copy.layout,
            ))
            return

        del fm_server_copy
        # recursive call for the next :page_size: objects
        _data_fetcher(
            fm_server=fm_server,
            query=query,
            page_size=page_size,
            current=current+page_size,
            share_mem=share_mem,
        )

    def _consumer_iterator(share_mem):
        count = 0
        while True:
            try:
                # blocking call to get.
                item = share_mem['data'].get(timeout=1)
                share_mem['data'].task_done()
            except queue.Empty:
                if share_mem['end-of-job']:
                    return
                else:
                    continue
            count += 1
            # we add a tiny time.sleep every 70% of paginate
            # so that the fetching thread has a chance to
            # start fetching the data.
            if count > 0.7*share_mem['paginate']:
                time.sleep(1e-4)
                count = 0
            yield item

    shared_obj = {
        'data': queue.Queue(),
        'end-of-job': False,
        'paginate': page_size,
        'total': 0,
    }
    t1 = threading.Thread(
        target=_data_fetcher,
        kwargs={
            'fm_server': fm_server,
            'query': query,
            'page_size': page_size,
            'current': 0,
            'share_mem': shared_obj,
        },
        daemon=True,
    )
    t1.start()

    return _consumer_iterator(share_mem=shared_obj)<|MERGE_RESOLUTION|>--- conflicted
+++ resolved
@@ -890,9 +890,12 @@
         query = copy.copy(query)
         query.set_skip(current)
         query.set_max(page_size)
-<<<<<<< HEAD
         try:
-            for item in fm_server_copy._do_request(query, is_file=False, paginate=None):
+            for item in fm_server_copy._do_request(
+                query,
+                is_file=False,
+                paginate=None
+            ):
                 fm_server.fm_meta = fm_server_copy.fm_meta
                 # push data into queue.Queue object
                 share_mem['data'].put(item)
@@ -906,16 +909,6 @@
             log.info("Failed to establish a connection.")
             log.exception(e)
             return
-=======
-        for item in fm_server_copy._do_request(
-            query,
-            is_file=False,
-            paginate=None
-        ):
-            fm_server.fm_meta = fm_server_copy.fm_meta
-            # push data into queue.Queue object
-            share_mem['data'].put(item)
->>>>>>> 3c9f3356
 
         N = fm_server_copy.fetched_records_number()
         share_mem['total'] += N
