--- conflicted
+++ resolved
@@ -56,6 +56,7 @@
 ```
 
 The test suite also requires
+
 ````
 mock
 pytz
@@ -72,11 +73,9 @@
 
 You can install from pypi using pip
 
+```
 $ pip install pyfilemaker2
-<<<<<<< HEAD
-=======
 ```
->>>>>>> a707bbd1
 
 ---
 
